--- conflicted
+++ resolved
@@ -82,94 +82,22 @@
         finally:
             context.close()
         return dict(zip(channels, values))
-<<<<<<< HEAD
-=======
 
     @retry_on_timeout
->>>>>>> 41487839
     def _put(self, context, channel, value):
         try:
             context.put(channel, value, timeout=self.timeout)
         except TypeError:
-<<<<<<< HEAD
-            context.put(channel, value.item(), timeout=self.timeout, get=True)
-        except TimeoutError as e:
-            raise
-        except Exception as e:
-            print(f'Failed to put value {value} to {channel} because of {e}')
-
-    def set_value(
-        self,
-        channel: str,
-        value,
-        set_config=None,
-    ):
-=======
             context.put(channel, value.item(), timeout=self.timeout)
         logging.debug(f"put value {value} to {channel}")
 
     def set_value(self, channel: str, value, validation_function=None):
->>>>>>> 41487839
         if not self.read_only:
             # for parallel to work, context has to be made and closed within the function
             context = Context("pva")
             # always put the value to the set PV
             try:
                 self._put(context, channel, value)
-<<<<<<< HEAD
-            #     context.put(channel, value, timeout=self.timeout, get=True)
-            # except TypeError:
-            #     context.put(channel, value.item(), timeout=self.timeout, get=True)
-            except TimeoutError:
-                logging.exception(f'Timeout Error on {channel}')
-                # we try again!
-                try:
-                    time.sleep(1)
-                    self._put(context, channel, value)
-                except TimeoutError as e:
-                    # give it some time and see if it fixes itself
-                    logging.exception(f'Timeout on {channel}: {e} after 2 attempts and a 1 second delay')
-                    # raise TimeoutError(f'Timeout on {channel}: {e} after 2 tries and ')
-                # raise e
-            logging.debug(f"put value {value} to {channel}")
-            # then, if configured to look at a readback PV, do the check on the PV
-            if set_config is not None and set_config.get("validate_readback", False):
-                readback_pv = set_config.get("readback_pv")
-                tolerance = set_config.get("tolerance", 1e-3)
-                count_down = set_config.get("count_down", 10)
-                time_limit = deepcopy(count_down)
-                offset = set_config.get("offset", 0)
-                while count_down > 0:
-                    # replace with monitor and conditional variables
-                    _value = context.get(readback_pv, timeout=self.timeout)
-                    severity = _value.severity
-                    _value = _value.real
-                    if severity != 3:
-                        if np.isclose(_value, value + offset, atol=tolerance):
-                            # should we return the set value or the read value here?
-                            end_time = time.time()
-                            logging.debug(
-                                f"Set var for {channel} took {end_time - start_time:5.5f}s"
-                            )
-                            context.close()
-                            return _value
-
-                        time.sleep(0.1)
-                        count_down -= 0.1
-                    else:
-                        logging.warning(f'readback PV {readback_pv} is in an I/O error state, validation will continue once it is out of this state')
-                        time.sleep(2)
-                logging.exception(
-                    f"PV {channel} (current: {_value}) cannot reach expected value ({value}) in designated time {time_limit}!"
-                )
-            else:
-                end_time = time.time()
-                logging.debug(
-                    f"Set var for {channel} took {end_time - start_time:5.5f}s"
-                )
-            context.close()
-            return value
-=======
                 if validation_function is not None:
                     try:
                         validation_function(
@@ -186,7 +114,6 @@
                 logging.warning(e)
             finally:
                 context.close()
->>>>>>> 41487839
         else:
             logging.info(
                 "Interface is set to read-only mode, cannot set value %s to %s",
